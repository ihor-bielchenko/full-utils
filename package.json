--- conflicted
+++ resolved
@@ -86,12 +86,8 @@
 		"typescript": "^5.9.3"
 	},
 	"scripts": {
-<<<<<<< HEAD
-		"build": "tsup src/index.ts --format esm,cjs --dts",
+		"build": "tsup --config tsup.config.ts",
 		"docs": "typedoc --options typedoc.json",
-=======
-		"build": "tsup --config tsup.config.ts",
->>>>>>> 46a15d2c
 		"clean": "rimraf dist docs"
 	}
 }