{
	"name": "full-utils",
	"version": "2.0.0",
	"description": "A set of pure functions for all occasions.",
	"author": "ihor-bielchenko",
	"license": "MIT",
	"repository": {
		"type": "git",
		"url": "git+ssh://git@github.com:ihor-bielchenko/full-utils.git"
	},
	"bugs": {
		"url": "https://github.com/ihor-bielchenko/full-utils/issues"
	},
	"homepage": "https://github.com/ihor-bielchenko/full-utils#readme",
	"type": "module",
	"main": "./dist/index.cjs",
	"module": "./dist/index.mjs",
	"types": "./dist/index.d.ts",
	"exports": {
		".": {
			"browser": {
				"import": "./dist/browser.mjs",
				"require": "./dist/browser.cjs"
			},
			"import": "./dist/index.mjs",
			"require": "./dist/index.cjs",
			"default": "./dist/index.mjs"
		},
		"./node": {
			"import": "./dist/node.mjs",
			"require": "./dist/node.cjs"
		},
		"./net": {
			"node": {
				"import": "./dist/net/index.mjs",
				"require": "./dist/net/index.cjs"
			}
		}
	},
	"browser": {
		"./dist/net/index.mjs": false,
		"net": false,
		"fs": false,
		"tls": false
	},
	"sideEffects": false,
	"files": [
		"dist"
	],
<<<<<<< HEAD
	"keywords": [
		"date",
		"data",
		"var",
		"value",
		"type",
		"check",
		"if",
		"is",
		"to",
		"format",
		"convert"
	],
	"dependencies": {
		"validator": "^13.15.15"
=======
	"devDependencies": {
		"@types/node": "^24.8.1",
		"tsup": "^8.5.0",
		"typescript": "^5.9.3"
>>>>>>> 30b154f1
	}
}<|MERGE_RESOLUTION|>--- conflicted
+++ resolved
@@ -47,27 +47,36 @@
 	"files": [
 		"dist"
 	],
-<<<<<<< HEAD
 	"keywords": [
-		"date",
+		"typescript",
+		"javascript",
+		"utils",
+		"helpers",
+		"toolkit",
+		"library",
+		"validation",
+		"validator",
+		"format",
+		"formatter",
+		"converter",
+		"parsing",
 		"data",
-		"var",
-		"value",
-		"type",
-		"check",
-		"if",
-		"is",
-		"to",
-		"format",
-		"convert"
-	],
-	"dependencies": {
-		"validator": "^13.15.15"
-=======
-	"devDependencies": {
-		"@types/node": "^24.8.1",
-		"tsup": "^8.5.0",
-		"typescript": "^5.9.3"
->>>>>>> 30b154f1
-	}
+		"string",
+		"number",
+		"boolean",
+		"object",
+		"array",
+		"datetime",
+		"network",
+		"ip",
+		"mac",
+		"cidr",
+		"url",
+		"json",
+		"safe",
+		"lightweight",
+		"modular",
+		"utility-library",
+		"full-utils"
+	]
 }